--- conflicted
+++ resolved
@@ -122,10 +122,7 @@
     def __init__(self, log):
 
         self.config = None
-<<<<<<< HEAD
         self.log = log
-=======
->>>>>>> 93f5074a
         self.device_id = "01"
         self.alarms = Alarms()
         self.response_dict = {
@@ -164,11 +161,7 @@
         self.disconnected = False 
         self.component = None
         self.cpe = ChillerPacketEncoder()
-<<<<<<< HEAD
         self.run_watchdog = False
-=======
-        self.watchdogLoopBool = False
->>>>>>> 93f5074a
         self.queueLoopBool = False
         self.queue_task = None
         self.watchdog_task = None
@@ -195,13 +188,8 @@
         self.fan3speed = 0
         self.fan4speed = 0
         self.chillerUptime = None
-<<<<<<< HEAD
         self.l1AlarmsPresent = []
         self.l2AlarmsPresent = []
-=======
-        self.l1Alarms = []
-        self.l2Alarms = []
->>>>>>> 93f5074a
         self.warnings = []
 
     def __str__(self):
@@ -232,15 +220,9 @@
         if sim_mode:
             self.component = FakeChillerComponent(ip, port, self.chiller_com_lock)
         else:
-<<<<<<< HEAD
             self.component = ChillerComponent(ip, port, self.chiller_com_lock, self.log)
         await self.component.connect()
         self.run_watchdog = True
-=======
-            self.component = ChillerComponent(ip, port, self.chiller_com_lock)
-        await self.component.connect()
-        self.watchdogLoopBool = True
->>>>>>> 93f5074a
         self.queueLoopBool = True
         self.disconnected = False
         self.queue_task = asyncio.ensure_future(self.queueloop())
@@ -427,12 +409,7 @@
             for j in range(4):
                 if mask[j]:
                     alarmList.append(self.alarms.L1Alarms[i][j])
-
-<<<<<<< HEAD
         self.l1AlarmsPresent = alarmList
-=======
-        self.l1Alarms = alarmList
->>>>>>> 93f5074a
  
     def readAlarmStateL2_decode(self, msg):
         alarmList = []
@@ -445,12 +422,7 @@
                         alarmList.append(self.alarms.L2AlarmsPt1[i+1][j])
                     elif msg[0] == "2":
                         alarmList.append(self.alarms.L2AlarmsPt2[i+1][j])
-
-<<<<<<< HEAD
         self.l2AlarmsPresent = alarmList
-=======
-        self.l2Alarms = alarmList
->>>>>>> 93f5074a
 
     def readWarningState_decode(self, msg):
         warningList = []
@@ -515,18 +487,7 @@
             except asyncio.TimeoutError:
                 self.log.debug(f"Timed out waiting for response from Chiller to {str(command)}")
                 await self.component.disconnect()
-<<<<<<< HEAD
                 self.disconnected = True
-=======
-                print("component disconnected")
-                try:
-                    await self.reconnect_loop()
-                except Exception as e:
-                    print(e)
-                if self.component.connected:
-                    print("we're reconnected (model)")
-                else: self.disconnected = True
->>>>>>> 93f5074a
 
 
             #all actions taken in response to messages from the chiller are handled by responder
@@ -544,7 +505,6 @@
             await asyncio.sleep(7)
 
     async def reconnect_loop(self, timelimit=120):
-<<<<<<< HEAD
         """this method is unused currently, couldn't get it working for some reason"""
 
         endTime = time.time() + timelimit
@@ -557,26 +517,11 @@
                 self.log.debug("attempting reconnect" + str(endTime - time.time()))
                 if self.component.connected:
                     self.log.debug("SUCCESS??")
-=======
-
-        endTime = time.time() + timelimit
-        print("starting chiller reconnect")
-        async with self.chiller_com_lock:
-            print("reconnect COM LOCK starts")
-        
-            while time.time() < endTime:
-                await asyncio.sleep(1)
-                print("attempting reconnect" + str(endTime - time.time()))
-                print(self.component.connected)
-                if self.component.connected:
-                    print("SUCCESS??")
->>>>>>> 93f5074a
                     break
                 else:
                     try:
                         await self.disconnect()
                         await self.connect(self.config.chiller_ip, self.config.chiller_port)
-<<<<<<< HEAD
                         self.log.debug("\tconnected!")
                     except asyncio.TimeoutError:
                         self.log.debug("TIMED OUT")
@@ -587,20 +532,6 @@
                         self.log.debug(e)
             self.log.debug("reconnect COM LOCK ends")
         self.log.debug("COULDNT RECON")
-=======
-                        print("\tconnected!")
-                    except asyncio.TimeoutError:
-                        print("TIMED OUT")
-                    except TimeoutError:
-                        print("passed timeout exception")
-                    except Exception as e:
-                        print("passed another exception")
-                        print(e)
-            print("reconnect COM LOCK ends")
-        print("COULDNT RECON")
->>>>>>> 93f5074a
-            
-
 
     def _sorter(self, num):
         """
