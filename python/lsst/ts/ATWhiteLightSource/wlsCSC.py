__all__ = ["WhiteLightSourceCSC"]

from lsst.ts import salobj
from .wlsModel import WhiteLightSourceModel
from .chillerModel import ChillerModel, AlarmStatus
import pathlib
import asyncio
import time
import enum
from pymodbus.exceptions import ConnectionException


class WLSDetailedState(enum.IntEnum):
    """ For the White Light Source, detailed state is implemented
        as a representation of the state of the KiloArc hardware,
        based on its reported status. As such, there are four 
        possible detailed states:

        OFFLINE:    We are receiving no signal from the KiloArc;
                    the status LED is not illuminated.
        READY:      The KiloArc bulb is either illuminated, or it 
                    is ready to be illuminated. Status LED is
                    green.
        COOLDOWN:   The bulb is off, and KiloArc's internal fans 
                    are active. Status LED is blue. This state 
                    lasts for 5m, and is independent of the 15m 
                    software-enforced cooldown and warmup periods.
        ERROR:      KiloArc is reporting an error. Status LED is 
                    red. This always sends the CSC into a FAULT
                    state. 
        DISCONNECTED:We are unable to determine the state of the
                    KiloArc because we have lost our connection
                    to the ADAM device. 
    """
    OFFLINE = 1
    READY = 2
    COOLDOWN = 3
    ERROR = 4
    DISCONNECTED = 5

class WhiteLightSourceCSC(salobj.ConfigurableCsc):
    """ 
    The White Light Source CSC class

    Parameters
    ----------
    sim_mode : int
        0 to init the CSC to control the actual hardware
        1 to init the CSC in simulation mode
    
    Attributes
    ----------
    model : WhiteLightSourceModel
        the model representing the white light hardware
    detailed_state : WLSDetailedStateEnum
        represents the reported state of the Kiloarc
    telemetry_publish_interval: int/float
        frequency, in seconds, that we publish telemetry
    hardware_listener_interval : int/float
        frequency, in seconds, that we check in on the hardware
    """
    def __init__(self, config_dir=None, initial_state=salobj.State.STANDBY, initial_simulation_mode=0):
        schema_path = pathlib.Path(__file__).resolve().parents[4].joinpath("schema", "whitelight.yaml")
        super().__init__("ATWhiteLight", index=0, schema_path=schema_path, config_dir=config_dir,
                         initial_state=initial_state, initial_simulation_mode=initial_simulation_mode)
        self.kiloarcModel = None
        
        self.detailed_state = WLSDetailedState.OFFLINE

        self.telemetry_publish_interval = 5
        self.hardware_listener_interval = 2
<<<<<<< HEAD
        self.chillerModel = ChillerModel(self.log)
        self.kiloarcModel = WhiteLightSourceModel(self.log)
=======
        self.chillerModel = ChillerModel()
        self.kiloarcModel = WhiteLightSourceModel()
>>>>>>> 93f5074a
        self.sim_mode = 0

        #setup asyncio tasks for the loops
        done_task = asyncio.Future()
        done_task.set_result(None)
        self.telemetryLoopTask = done_task
        self.kiloarcListenerTask = done_task
<<<<<<< HEAD


        self.keep_on_chillin_task = done_task
        self.lamp_off_time = None
=======
>>>>>>> 93f5074a

        self.config = None
        self.kiloarc_com_lock = asyncio.Lock()

        self.kilo_interloc = asyncio.ensure_future(self.kiloarc_interlock_loop())

        self.interlockLoopBool = True
        self.telemetryLoopBool = True
        self.kiloarcListenerLoopBool = True

        self.last_warning_state = None


    @staticmethod
    def get_config_pkg():
        return("ts_config_atcalsys")

    async def configure(self, config):
        print('csc config')
        self.config = config
        self.chillerModel.config = config
        self.kiloarcModel.config = config
        

    async def begin_standby(self, id_data):
        """ When we leave fault state to enter standby, we 
            need to make sure that the hardware isn't still
            reporting errors
        """
        # don't let the user leave fault state if the KiloArc
        # or chiller is reporting an error
        if self.summary_state == salobj.State.FAULT:
            async with self.kiloarc_com_lock:
                if self.kiloarcModel.component.checkStatus().redLED:
                    raise RuntimeError("Can't enter Standby state while KiloArc still reporting errors")
        if self.chillerModel.alarmPresent:
            alarmlist = self.chillerModel.l1AlarmsPresent + self.chillerModel.l2AlarmsPresent
            raise RuntimeError(f"Can't enter Standby state while chiller is still reporting alarms: {alarmlist}")
        if not self.keep_on_chillin_task.done():
            remaining = round(self.config.keep_on_chillin_timer - (time.time() - self.lamp_off_time), 0)
            raise RuntimeError(f"Can't enter Standby state; chiller must stay on for {self.config.keep_on_chillin_timer} seconds. {remaining} seconds remain.")
        
        self.telemetryLoopTask.cancel()
        self.kiloarcListenerTask.cancel()
        await self.chillerModel.disconnect()
        self.kiloarcModel.disconnect()

    async def begin_start(self, id_data):
        """ Executes during the STANDBY --> DISABLED state
            transition. Confusing name, IMHO. 
        """
        await super().begin_start(id_data)
        self.kiloarcModel.connect()
        self.telemetryLoopTask = asyncio.ensure_future(self.telemetryLoop())
        self.kiloarcListenerTask = asyncio.ensure_future(self.kiloarcListenerLoop())
        await asyncio.wait_for(self.chillerModel.connect(self.config.chiller_ip, self.config.chiller_port), timeout=5)
        await self.apply_warnings_and_alarms()
<<<<<<< HEAD
=======
        await asyncio.sleep(10)
        print("done with start")
>>>>>>> 93f5074a

    async def begin_disable(self, id_data):

    async def end_standby(self, id_data):
        await self.chillerModel.disconnect()

    async def end_standby(self, id_data):
        print("end_standby()")
        await self.chillerModel.disconnect()

    async def implement_simulation_mode(self, sim_mode):
        """ Swaps between real and simulated component upon request.
        """
        self.sim_mode = sim_mode
<<<<<<< HEAD
        self.kiloarcModel.simulation_mode = sim_mode

=======
        if sim_mode == 0:
            self.kiloarcModel.component = self.kiloarcModel.realComponent
        else:
            self.kiloarcModel.component = self.kiloarcModel.simComponent
>>>>>>> 93f5074a

    async def apply_warnings_and_alarms(self):
        await self.chillerModel.apply_warnings_and_alarms(self.config)

    async def do_powerLightOn(self, id_data):
        """ Powers the light on. It will go to 1200 watts, then drop
            back down to 800. Not available of the lamp is still
            cooling down.
        """
        self.assert_enabled("powerLightOn")
        # make sure the chiller is running, and not reporting any alarms
        await self.chillerModel.priority_watchdog()
        if self.chillerModel.chillerStatus != 1:
            raise salobj.ExpectedError("Can't power light on unless chiller is running.")
        if self.chillerModel.alarmPresent == 1:  # TODO make this pass along the specific alarm
            raise salobj.ExpectedError("Can't power light on while chiller is reporting an Alarm")
        await self.kiloarcModel.powerLightOn()

    async def do_powerLightOff(self, id_data):
        """ Powers the light off. Not available of the lamp is still 
            warming up.
        """
        await self.kiloarcModel.setLightPower(0)
        self.lamp_off_time = time.time()
        self.keep_on_chillin_task = asyncio.ensure_future(self.keep_on_chillin())

    async def keep_on_chillin(self):
        await asyncio.sleep(self.config.keep_on_chillin_timer)
        if self.summary_state == salobj.State.FAULT:
            # if we're in fault, automatically stop the chiller once it's safe to do so.
            await self.do_stopCooling()
        await asyncio.sleep(5)


    async def do_setLightPower(self, id_data):
        """ Sets the light power. id_data must contain a topic that 
            specifies the wattage, between 800 and 1200. Numbers 
            below 800 will be treated like a powerLightOff command.
        """
        self.assert_enabled("setLightPower")
        await self.kiloarcModel.setLightPower(id_data.power)

    async def do_emergencyPowerLightOff(self, id_data):
        """ Powers the light off. This one ignores the warmup period
            that the CSC normally enforces.
        """
        await self.kiloarcModel.emergencyPowerLightOff()
        self.lamp_off_time = time.time()
        self.keep_on_chillin_task = asyncio.ensure_future(self.keep_on_chillin())

    async def do_setChillerTemperature(self,id_data):
        """ Sets the target temperature for the chiller

                Parameters
                ----------
                temperature : float

                Returns
                -------
                None
        """
        t = id_data.temperature
        if t > self.config.chiller_high_supply_temp_warning:
            raise salobj.ExpectedError(f"The temperature you have set is above the safe range limit of {self.config.chiller_high_supply_temp_warning}. To change this, edit the chiller_high_supply_temp_warning value in config")
        elif t < self.config.chiller_low_supply_temp_warning:
            raise salobj.ExpectedError(f"The temperature you have set is below the safe range limit of {self.config.chiller_low_supply_temp_warning}. To change this, edit the chiller_low_supply_temp_warning value in config")
        await self.chillerModel.setControlTemp(id_data.temperature)
        

    async def do_startCooling(self,id_data):
        """ Powers chiller on

                Parameters
                ----------
                None

                Returns
                -------
                None
            """
        self.assert_enabled("startCooling")
        await self.chillerModel.startChillin()

    async def do_stopCooling(self,id_data):
        """ powers chiller off. Not available when bulb is on. 

                Parameters
                ----------
                None

                Returns
                -------
                None
            """
        if self.kiloarcModel.component is not None:
            if not self.kiloarcModel.component.client.connect():
                raise salobj.ExpectedError("Can't stop chillin' when we're disconnected from the Kiloarc's ADAM; we don't know if the lamp is still running and in need of cooling.")
        if self.kiloarcModel.bulb_on:
            raise salobj.ExpectedError("Can't stop chillin' while the bulb is still on, or bulb state is unknown.")
        if not self.keep_on_chillin_task.done():
            remaining = round(self.config.keep_on_chillin_timer - (time.time() - self.lamp_off_time),0) + 5
            raise salobj.ExpectedError(f"Lamp was recently extinguished; can't stop chillin' for {remaining} seconds.")
        else:
            await self.chillerModel.stopChillin()

    async def kiloarc_interlock_loop(self):
        """
        Make sure we stop the bulb if something bad happens with the chiller
        """
        while self.interlockLoopBool:
<<<<<<< HEAD
            # chiller alarms will take us to FAULT even if bulb is off
            if self.chillerModel.alarmPresent == AlarmStatus.ALARM:
                    currentAlarms = self.chillerModel.l1AlarmsPresent + self.chillerModel.l2AlarmsPresent
                    self.log.debug("Chiller Reporting Alarm: " + str(currentAlarms))
                    self.fault(code = 2, report="Chiller Reporting Alarm: " + str(currentAlarms))
            # if the bulb is on and something goes wrong with chiller, e-stop the bulb. 
=======
            print(self.summary_state)
>>>>>>> 93f5074a
            if self.kiloarcModel.bulb_on:
                if self.chillerModel.alarmPresent == AlarmStatus.ALARM:
                    currentAlarms = self.chillerModel.l1AlarmsPresent + self.chillerModel.l2AlarmsPresent
                    self.fault(code = 2, report = "Chiller Reporting Alarm: " + str(currentAlarms))
                    await self.kiloarcModel.emergencyPowerLightOff()
                if self.chillerModel.chillerStatus != 1:
                    self.fault(code = 2, report = "Chiller not running" )
                    self.log.debug("Chiller Status not RUN, going FAULT and shutting down light")
                    await self.kiloarcModel.emergencyPowerLightOff()
                if self.chillerModel.pumpStatus == 0:
                    self.fault(code = 2, report = "Chiller pump statis is OFF" )
                    self.log.debug("Chiller Pump OFF, going FAULT and shutting down light")
                    await self.kiloarcModel.emergencyPowerLightOff()
<<<<<<< HEAD
                if self.chillerModel.disconnected:
                    self.fault(code = 2, report = "Chiller disconnected")
                    self.log.info("Chiller disconnected, going FAULT and shutting down light")
=======
                if self.chillerModel.reconnect_failed:
                    self.summary_state = salobj.State.FAULT
                    print("**Chiller disconnected")
>>>>>>> 93f5074a
                    await self.kiloarcModel.emergencyPowerLightOff()

            await asyncio.sleep(1)

    async def reconnect_kiloarc_or_fault(self, max_attempts=3):
        async with self.kiloarc_com_lock:
            self.log.debug("Attempting reconnect to kiloarc")
            num_attempts = 0
            while num_attempts < max_attempts:
                num_attempts += 1 
                self.log.debug("iteration "+ str(num_attempts))
                try:
                    self.log.debug("trying reconnect...")
                    self.kiloarcModel.component.reconnect()
                    self.kiloarcModel.component.checkStatus()  # this triggers the exception we're fishing for.
                    self.log.debug("it worked")
                    break
                except ConnectionException:
                    self.log.debug("kiloarc connection problem, attempting reconnect " + str(num_attempts))
                    self.log.debug(str(num_attempts) + " " + str(max_attempts))
                    if num_attempts >= max_attempts:
                        self.log.debug("going FAULT")
                        self.summary_state = salobj.State.FAULT
                        self.detailed_state = WLSDetailedState.DISCONNECTED
                        self.telemetryLoopTask.cancel()
                        self.kiloarcListenerTask.cancel() #TODO do we really want to stop this one?
                
                await asyncio.sleep(1.5)

    async def kiloarcListenerLoop(self):
        """ Periodically checks with the component to see if the wattage
            and/or the hardware's "status light" has changed. If so, we
            publish an event to SAL. Unlike the LEDs, the wattage isn't
            *actually* read from the hardware; we only know what wattage
            the CSC is requesting.
        """
        # if we can't connect to the ADAM, stop loops and go to FAULT state
        # and DISCONNECTED detailed state.
        previousState = None
        try:
            async with self.kiloarc_com_lock:
                previousState = self.kiloarcModel.component.checkStatus()
        except ConnectionException:
            await self.reconnect_kiloarc_or_fault()
        
        while self.kiloarcListenerLoopBool:
            #if we lose connection to the ADAM, stop loops and go to FAULT state
            try:
                async with self.kiloarc_com_lock:
                    currentState = self.kiloarcModel.component.checkStatus()
                if currentState != previousState:
                    self.evt_whiteLightStatus.set_put(
                        wattageChange = float(currentState.wattage),
                        coolingDown = currentState.blueLED,
                        acceptingCommands = currentState.greenLED,
                        error = currentState.redLED,
                    )
                # update detailed state
                if currentState.greenLED:
                    self.detailed_state = WLSDetailedState.READY
                elif currentState.blueLED:
                    self.detailed_state = WLSDetailedState.COOLDOWN
                elif currentState.redLED:
                    self.detailed_state = WLSDetailedState.ERROR
                else:
                    self.detailed_state = WLSDetailedState.OFFLINE
                previousState = currentState
            except Exception as e:
                self.log.debug(e)
                self.log.debug("Connection Problem with ADAM/Kiloarc")
                await self.reconnect_kiloarc_or_fault()

            # if the KiloArc error light is on, put the CSC into FAULT state
            if currentState.redLED:
                try:
                    if self.kiloarcModel.bulb_on:
                        await self.kiloarcModel.emergencyPowerLightOff()
                except salobj.ExpectedError as e:
                    self.log.debug("Attempted emergency shutoff of light, but got error: "+ str(e))
                self.log.debug("kiloarc reporting error FAULT")
                self.summary_state = salobj.State.FAULT
                self.lamp_off_time = time.time()
                self.keep_on_chillin_task = asyncio.ensure_future(self.keep_on_chillin())
                self.detailed_state = WLSDetailedState.ERROR
            await asyncio.sleep(self.hardware_listener_interval)

    async def telemetryLoop(self):
        """ Publish WLS Telemetry. This includes:
                bulb uptime (hours)
                bulb uptime (watt-hours)
                Chiller fan speed, coolant temperature

            Parameters
            ----------
            None

            Returns
            -------
            None
        """
        self.last_warning_state = {}
        while self.telemetryLoopBool:
            # Kiloarc Telemetry

            # calculate uptime and wattage since the last iteration of this loop
            lastIntervalUptime = time.time()/3600 - self.kiloarcModel.component.bulbHoursLastUpdate
            lastIntervalWattHours = lastIntervalUptime * self.kiloarcModel.component.bulbState

            # if the bulb is on, update the tracking variables in the component
            if self.kiloarcModel.bulb_on:
                self.kiloarcModel.component.bulbHours += lastIntervalUptime
                self.kiloarcModel.component.bulbWattHours += lastIntervalWattHours

            # set time of last update to current time
            self.kiloarcModel.component.bulbHoursLastUpdate = time.time()/3600

            # publish telemetry
            self.tel_bulbhour.set_put(bulbhour=float(self.kiloarcModel.component.bulbHours))
            self.tel_bulbWatthour.set_put(bulbhour=float(self.kiloarcModel.component.bulbWattHours))

            # Chiller Telemetry
<<<<<<< HEAD
=======
            print(str(self.chillerModel))
>>>>>>> 93f5074a
            self.tel_chillerFansSpeed.set(fan1Speed=int(self.chillerModel.fan1speed))
            self.tel_chillerFansSpeed.set(fan2Speed=int(self.chillerModel.fan2speed))
            self.tel_chillerFansSpeed.set(fan3Speed=int(self.chillerModel.fan3speed))
            self.tel_chillerFansSpeed.set(fan4Speed=int(self.chillerModel.fan4speed))
            self.tel_chillerFansSpeed.set(timestamp=time.time())
            self.tel_chillerFansSpeed.put()

            if self.chillerModel.chillerUptime is not None:
                self.tel_chillerUpTime.set(upTime=self.chillerModel.chillerUptime)
<<<<<<< HEAD
=======
            self.tel_chillerUpTime.set(timestamp=time.time())
>>>>>>> 93f5074a
            self.tel_chillerUpTime.put()
            
            if self.chillerModel.setTemp is not None:
                self.tel_chillerTempSensors.set(setTemperature=self.chillerModel.setTemp)
            if self.chillerModel.supplyTemp is not None:
                self.tel_chillerTempSensors.set(supplyTemperature=self.chillerModel.supplyTemp)
            if self.chillerModel.returnTemp is not None:
                self.tel_chillerTempSensors.set(returnTemperature=self.chillerModel.returnTemp)
            if self.chillerModel.ambientTemp is not None:
                self.tel_chillerTempSensors.set(ambientTemperature=self.chillerModel.ambientTemp)
<<<<<<< HEAD
=======
            self.tel_chillerTempSensors.set(timestamp=time.time())
>>>>>>> 93f5074a
            self.tel_chillerTempSensors.put()

            if self.chillerModel.processFlow is not None:
                self.tel_chillerProcessFlow.set(flow=self.chillerModel.processFlow)
<<<<<<< HEAD
            self.tel_chillerProcessFlow.put()

=======
            self.tel_chillerProcessFlow.set(timestamp=time.time())
            self.tel_chillerProcessFlow.put()
            
>>>>>>> 93f5074a
            if self.chillerModel.tecBank1 is not None:
                self.tel_chillerTECBankCurrent.set(bank1Current=self.chillerModel.tecBank1)
            if self.chillerModel.tecBank2 is not None:
                self.tel_chillerTECBankCurrent.set(bank2Current=self.chillerModel.tecBank2)
<<<<<<< HEAD
            self.tel_chillerTECBankCurrent.put()

            if self.chillerModel.teDrivePct is not None:
                self.tel_chillerTEDriveLevel.set(chillerTEDriveLevel=self.chillerModel.teDrivePct) 
=======
            self.tel_chillerTECBankCurrent.set(timestamp=time.time())
            self.tel_chillerTECBankCurrent.put()

            if self.chillerModel.teDrivePct is not None:
                self.tel_chillerTEDriveLevel.set(chillerTEDriveLevel=self.chillerModel.teDrivePct)
            self.tel_chillerTEDriveLevel.set(timestamp=time.time())
>>>>>>> 93f5074a
            self.tel_chillerTEDriveLevel.put()

            # Chiller Events
            if "Low Process Flow Warning" in self.chillerModel.warnings:
<<<<<<< HEAD
                self.evt_chillerLowFlowWarning.set_put(warning=True)
                self.last_warning_state["Low Process Flow Warning"] = True
            elif "Low Process Flow Warning" in self.last_warning_state and self.last_warning_state["Low Process Flow Warning"]:
                self.evt_chillerLowFlowWarning.set_put(warning=False)
                self.last_warning_state["Low Process Flow Warning"] = False

            if "Process Fluid Level Warning" in self.chillerModel.warnings:
                self.evt_chillerFluidLevelWarning.set_put(warning=True)
                self.last_warning_state["Process Fluid Level Warning"] = True
            elif "Process Fluid Level Warning" in self.last_warning_state and self.last_warning_state["Process Fluid Level Warning"]:
                self.evt_chillerFluidLevelWarning.set_put(warning=False)
                self.last_warning_state["Process Fluid Level Warning"] = False

            if "Switch to Supply Temp as Control Temp Warning" in self.chillerModel.warnings:
                self.evt_chillerSwitchToSupplyTempWarning.set_put(warning=True)
                self.last_warning_state["Switch to Supply Temp as Control Temp Warning"] = True
            elif "Switch to Supply Temp as Control Temp Warning" in self.last_warning_state and self.last_warning_state["Switch to Supply Temp as Control Temp Warning"]:
                self.evt_chillerSwitchToSupplyTempWarning.set_put(warning=False)
                self.last_warning_state["Switch to Supply Temp as Control Temp Warning"] = False

            if "High Control Temp Warning" in self.chillerModel.warnings:
                self.evt_chillerHighControlTempWarning.set_put(warning=True)
                self.last_warning_state["High Control Temp Warning"] = True
            elif "High Control Temp Warning" in self.last_warning_state and self.last_warning_state["High Control Temp Warning"]:
                self.evt_cchillerHighControlTempWarning.set_put(warning=False)
                self.last_warning_state["High Control Temp Warning"] = False

            if "Low Control Temp Warning" in self.chillerModel.warnings:
                self.evt_chillerLowControlTempWarning.set_put(warning=True)
                self.last_warning_state["Low Control Temp Warning"] = True
            elif "Low Control Temp Warning" in self.last_warning_state and self.last_warning_state["Low Control Temp Warning"]:
                self.evt_chillerLowControlTempWarning.set_put(warning=False)
                self.last_warning_state["Low Control Temp Warning"] = False

            if "High Ambient Temp Warning" in self.chillerModel.warnings:
                self.evt_chillerHighAmbientTempWarning.set_put(warning=True)
                self.last_warning_state["High Ambient Temp Warning"] = True
            elif "High Ambient Temp Warning" in self.last_warning_state and self.last_warning_state["High Ambient Temp Warning"]:
                self.evt_cchillerHighAmbientTempWarning.set_put(warning=False)
                self.last_warning_state["High Ambient Temp Warning"] = False

            if "Low Ambient Temp Warning" in self.chillerModel.warnings:
                self.evt_chillerLowAmbientTempWarning.set_put(warning=True)
                self.last_warning_state["Low Ambient Temp Warning"] = True
            elif "Low Ambient Temp Warning" in self.last_warning_state and self.last_warning_state["Low Ambient Temp Warning"]:
                self.evt_chillerLowAmbientTempWarning.set_put(warning=False)
=======
                self.evt_chillerLowFlowWarning.set_put(timestamp=time.time(), warning=True)
                self.last_warning_state["Low Process Flow Warning"] = True
            elif "Low Process Flow Warning" in self.last_warning_state and self.last_warning_state["Low Process Flow Warning"]:
                self.evt_chillerLowFlowWarning.set_put(timestamp=time.time(), warning=False)
                self.last_warning_state["Low Process Flow Warning"] = False

            if "Process Fluid Level Warning" in self.chillerModel.warnings:
                self.evt_chillerFluidLevelWarning.set_put(timestamp=time.time(), warning=True)
                self.last_warning_state["Process Fluid Level Warning"] = True
            elif "Process Fluid Level Warning" in self.last_warning_state and self.last_warning_state["Process Fluid Level Warning"]:
                self.evt_chillerFluidLevelWarning.set_put(timestamp=time.time(), warning=False)
                self.last_warning_state["Process Fluid Level Warning"] = False

            if "Switch to Supply Temp as Control Temp Warning" in self.chillerModel.warnings:
                self.evt_chillerSwitchToSupplyTempWarning.set_put(timestamp=time.time(), warning=True)
                self.last_warning_state["Switch to Supply Temp as Control Temp Warning"] = True
            elif "Switch to Supply Temp as Control Temp Warning" in self.last_warning_state and self.last_warning_state["Switch to Supply Temp as Control Temp Warning"]:
                self.evt_chillerSwitchToSupplyTempWarning.set_put(timestamp=time.time(), warning=False)
                self.last_warning_state["Switch to Supply Temp as Control Temp Warning"] = False

            if "High Control Temp Warning" in self.chillerModel.warnings:
                self.evt_chillerHighControlTempWarning.set_put(timestamp=time.time(), warning=True)
                self.last_warning_state["High Control Temp Warning"] = True
            elif "High Control Temp Warning" in self.last_warning_state and self.last_warning_state["High Control Temp Warning"]:
                self.evt_cchillerHighControlTempWarning.set_put(timestamp=time.time(), warning=False)
                self.last_warning_state["High Control Temp Warning"] = False

            if "Low Control Temp Warning" in self.chillerModel.warnings:
                self.evt_chillerLowControlTempWarning.set_put(timestamp=time.time(), warning=True)
                self.last_warning_state["Low Control Temp Warning"] = True
            elif "Low Control Temp Warning" in self.last_warning_state and self.last_warning_state["Low Control Temp Warning"]:
                self.evt_chillerLowControlTempWarning.set_put(timestamp=time.time(), warning=False)
                self.last_warning_state["Low Control Temp Warning"] = False

            if "High Ambient Temp Warning" in self.chillerModel.warnings:
                self.evt_chillerHighAmbientTempWarning.set_put(timestamp=time.time(), warning=True)
                self.last_warning_state["High Ambient Temp Warning"] = True
            elif "High Ambient Temp Warning" in self.last_warning_state and self.last_warning_state["High Ambient Temp Warning"]:
                self.evt_cchillerHighAmbientTempWarning.set_put(timestamp=time.time(), warning=False)
                self.last_warning_state["High Ambient Temp Warning"] = False

            if "Low Ambient Temp Warning" in self.chillerModel.warnings:
                self.evt_chillerLowAmbientTempWarning.set_put(timestamp=time.time(), warning=True)
                self.last_warning_state["Low Ambient Temp Warning"] = True
            elif "Low Ambient Temp Warning" in self.last_warning_state and self.last_warning_state["Low Ambient Temp Warning"]:
                self.evt_chillerLowAmbientTempWarning.set_put(timestamp=time.time(), warning=False)
>>>>>>> 93f5074a
                self.last_warning_state["Low Ambient Temp Warning"] = False

            await asyncio.sleep(self.telemetry_publish_interval)

    async def close(self):
        self.interlockLoopBool = False
        self.telemetryLoopBool = False
        self.kiloarcListenerLoopBool = False
        self.kiloarcModel.disconnect()
        await self.chillerModel.disconnect()
        await self.kilo_interloc
        await self.telemetryLoopTask
        await self.kiloarcListenerTask
        self.kiloarcModel.cooldown_task.cancel()
        self.kiloarcModel.warmup_task.cancel()
        await super().close()

<|MERGE_RESOLUTION|>--- conflicted
+++ resolved
@@ -69,27 +69,18 @@
 
         self.telemetry_publish_interval = 5
         self.hardware_listener_interval = 2
-<<<<<<< HEAD
         self.chillerModel = ChillerModel(self.log)
         self.kiloarcModel = WhiteLightSourceModel(self.log)
-=======
-        self.chillerModel = ChillerModel()
-        self.kiloarcModel = WhiteLightSourceModel()
->>>>>>> 93f5074a
         self.sim_mode = 0
 
         #setup asyncio tasks for the loops
         done_task = asyncio.Future()
         done_task.set_result(None)
-        self.telemetryLoopTask = done_task
+        self.telemetryLoopTask = done_task.
         self.kiloarcListenerTask = done_task
-<<<<<<< HEAD
-
-
+        
         self.keep_on_chillin_task = done_task
         self.lamp_off_time = None
-=======
->>>>>>> 93f5074a
 
         self.config = None
         self.kiloarc_com_lock = asyncio.Lock()
@@ -147,11 +138,6 @@
         self.kiloarcListenerTask = asyncio.ensure_future(self.kiloarcListenerLoop())
         await asyncio.wait_for(self.chillerModel.connect(self.config.chiller_ip, self.config.chiller_port), timeout=5)
         await self.apply_warnings_and_alarms()
-<<<<<<< HEAD
-=======
-        await asyncio.sleep(10)
-        print("done with start")
->>>>>>> 93f5074a
 
     async def begin_disable(self, id_data):
 
@@ -166,15 +152,8 @@
         """ Swaps between real and simulated component upon request.
         """
         self.sim_mode = sim_mode
-<<<<<<< HEAD
         self.kiloarcModel.simulation_mode = sim_mode
 
-=======
-        if sim_mode == 0:
-            self.kiloarcModel.component = self.kiloarcModel.realComponent
-        else:
-            self.kiloarcModel.component = self.kiloarcModel.simComponent
->>>>>>> 93f5074a
 
     async def apply_warnings_and_alarms(self):
         await self.chillerModel.apply_warnings_and_alarms(self.config)
@@ -285,16 +264,12 @@
         Make sure we stop the bulb if something bad happens with the chiller
         """
         while self.interlockLoopBool:
-<<<<<<< HEAD
             # chiller alarms will take us to FAULT even if bulb is off
             if self.chillerModel.alarmPresent == AlarmStatus.ALARM:
                     currentAlarms = self.chillerModel.l1AlarmsPresent + self.chillerModel.l2AlarmsPresent
                     self.log.debug("Chiller Reporting Alarm: " + str(currentAlarms))
                     self.fault(code = 2, report="Chiller Reporting Alarm: " + str(currentAlarms))
             # if the bulb is on and something goes wrong with chiller, e-stop the bulb. 
-=======
-            print(self.summary_state)
->>>>>>> 93f5074a
             if self.kiloarcModel.bulb_on:
                 if self.chillerModel.alarmPresent == AlarmStatus.ALARM:
                     currentAlarms = self.chillerModel.l1AlarmsPresent + self.chillerModel.l2AlarmsPresent
@@ -308,15 +283,9 @@
                     self.fault(code = 2, report = "Chiller pump statis is OFF" )
                     self.log.debug("Chiller Pump OFF, going FAULT and shutting down light")
                     await self.kiloarcModel.emergencyPowerLightOff()
-<<<<<<< HEAD
                 if self.chillerModel.disconnected:
                     self.fault(code = 2, report = "Chiller disconnected")
                     self.log.info("Chiller disconnected, going FAULT and shutting down light")
-=======
-                if self.chillerModel.reconnect_failed:
-                    self.summary_state = salobj.State.FAULT
-                    print("**Chiller disconnected")
->>>>>>> 93f5074a
                     await self.kiloarcModel.emergencyPowerLightOff()
 
             await asyncio.sleep(1)
@@ -438,10 +407,6 @@
             self.tel_bulbWatthour.set_put(bulbhour=float(self.kiloarcModel.component.bulbWattHours))
 
             # Chiller Telemetry
-<<<<<<< HEAD
-=======
-            print(str(self.chillerModel))
->>>>>>> 93f5074a
             self.tel_chillerFansSpeed.set(fan1Speed=int(self.chillerModel.fan1speed))
             self.tel_chillerFansSpeed.set(fan2Speed=int(self.chillerModel.fan2speed))
             self.tel_chillerFansSpeed.set(fan3Speed=int(self.chillerModel.fan3speed))
@@ -451,10 +416,6 @@
 
             if self.chillerModel.chillerUptime is not None:
                 self.tel_chillerUpTime.set(upTime=self.chillerModel.chillerUptime)
-<<<<<<< HEAD
-=======
-            self.tel_chillerUpTime.set(timestamp=time.time())
->>>>>>> 93f5074a
             self.tel_chillerUpTime.put()
             
             if self.chillerModel.setTemp is not None:
@@ -465,44 +426,24 @@
                 self.tel_chillerTempSensors.set(returnTemperature=self.chillerModel.returnTemp)
             if self.chillerModel.ambientTemp is not None:
                 self.tel_chillerTempSensors.set(ambientTemperature=self.chillerModel.ambientTemp)
-<<<<<<< HEAD
-=======
-            self.tel_chillerTempSensors.set(timestamp=time.time())
->>>>>>> 93f5074a
             self.tel_chillerTempSensors.put()
 
             if self.chillerModel.processFlow is not None:
                 self.tel_chillerProcessFlow.set(flow=self.chillerModel.processFlow)
-<<<<<<< HEAD
             self.tel_chillerProcessFlow.put()
-
-=======
-            self.tel_chillerProcessFlow.set(timestamp=time.time())
-            self.tel_chillerProcessFlow.put()
-            
->>>>>>> 93f5074a
             if self.chillerModel.tecBank1 is not None:
                 self.tel_chillerTECBankCurrent.set(bank1Current=self.chillerModel.tecBank1)
             if self.chillerModel.tecBank2 is not None:
                 self.tel_chillerTECBankCurrent.set(bank2Current=self.chillerModel.tecBank2)
-<<<<<<< HEAD
             self.tel_chillerTECBankCurrent.put()
 
             if self.chillerModel.teDrivePct is not None:
                 self.tel_chillerTEDriveLevel.set(chillerTEDriveLevel=self.chillerModel.teDrivePct) 
-=======
-            self.tel_chillerTECBankCurrent.set(timestamp=time.time())
-            self.tel_chillerTECBankCurrent.put()
-
-            if self.chillerModel.teDrivePct is not None:
-                self.tel_chillerTEDriveLevel.set(chillerTEDriveLevel=self.chillerModel.teDrivePct)
-            self.tel_chillerTEDriveLevel.set(timestamp=time.time())
->>>>>>> 93f5074a
+
             self.tel_chillerTEDriveLevel.put()
 
             # Chiller Events
             if "Low Process Flow Warning" in self.chillerModel.warnings:
-<<<<<<< HEAD
                 self.evt_chillerLowFlowWarning.set_put(warning=True)
                 self.last_warning_state["Low Process Flow Warning"] = True
             elif "Low Process Flow Warning" in self.last_warning_state and self.last_warning_state["Low Process Flow Warning"]:
@@ -548,55 +489,7 @@
                 self.evt_chillerLowAmbientTempWarning.set_put(warning=True)
                 self.last_warning_state["Low Ambient Temp Warning"] = True
             elif "Low Ambient Temp Warning" in self.last_warning_state and self.last_warning_state["Low Ambient Temp Warning"]:
-                self.evt_chillerLowAmbientTempWarning.set_put(warning=False)
-=======
-                self.evt_chillerLowFlowWarning.set_put(timestamp=time.time(), warning=True)
-                self.last_warning_state["Low Process Flow Warning"] = True
-            elif "Low Process Flow Warning" in self.last_warning_state and self.last_warning_state["Low Process Flow Warning"]:
-                self.evt_chillerLowFlowWarning.set_put(timestamp=time.time(), warning=False)
-                self.last_warning_state["Low Process Flow Warning"] = False
-
-            if "Process Fluid Level Warning" in self.chillerModel.warnings:
-                self.evt_chillerFluidLevelWarning.set_put(timestamp=time.time(), warning=True)
-                self.last_warning_state["Process Fluid Level Warning"] = True
-            elif "Process Fluid Level Warning" in self.last_warning_state and self.last_warning_state["Process Fluid Level Warning"]:
-                self.evt_chillerFluidLevelWarning.set_put(timestamp=time.time(), warning=False)
-                self.last_warning_state["Process Fluid Level Warning"] = False
-
-            if "Switch to Supply Temp as Control Temp Warning" in self.chillerModel.warnings:
-                self.evt_chillerSwitchToSupplyTempWarning.set_put(timestamp=time.time(), warning=True)
-                self.last_warning_state["Switch to Supply Temp as Control Temp Warning"] = True
-            elif "Switch to Supply Temp as Control Temp Warning" in self.last_warning_state and self.last_warning_state["Switch to Supply Temp as Control Temp Warning"]:
-                self.evt_chillerSwitchToSupplyTempWarning.set_put(timestamp=time.time(), warning=False)
-                self.last_warning_state["Switch to Supply Temp as Control Temp Warning"] = False
-
-            if "High Control Temp Warning" in self.chillerModel.warnings:
-                self.evt_chillerHighControlTempWarning.set_put(timestamp=time.time(), warning=True)
-                self.last_warning_state["High Control Temp Warning"] = True
-            elif "High Control Temp Warning" in self.last_warning_state and self.last_warning_state["High Control Temp Warning"]:
-                self.evt_cchillerHighControlTempWarning.set_put(timestamp=time.time(), warning=False)
-                self.last_warning_state["High Control Temp Warning"] = False
-
-            if "Low Control Temp Warning" in self.chillerModel.warnings:
-                self.evt_chillerLowControlTempWarning.set_put(timestamp=time.time(), warning=True)
-                self.last_warning_state["Low Control Temp Warning"] = True
-            elif "Low Control Temp Warning" in self.last_warning_state and self.last_warning_state["Low Control Temp Warning"]:
-                self.evt_chillerLowControlTempWarning.set_put(timestamp=time.time(), warning=False)
-                self.last_warning_state["Low Control Temp Warning"] = False
-
-            if "High Ambient Temp Warning" in self.chillerModel.warnings:
-                self.evt_chillerHighAmbientTempWarning.set_put(timestamp=time.time(), warning=True)
-                self.last_warning_state["High Ambient Temp Warning"] = True
-            elif "High Ambient Temp Warning" in self.last_warning_state and self.last_warning_state["High Ambient Temp Warning"]:
-                self.evt_cchillerHighAmbientTempWarning.set_put(timestamp=time.time(), warning=False)
-                self.last_warning_state["High Ambient Temp Warning"] = False
-
-            if "Low Ambient Temp Warning" in self.chillerModel.warnings:
-                self.evt_chillerLowAmbientTempWarning.set_put(timestamp=time.time(), warning=True)
-                self.last_warning_state["Low Ambient Temp Warning"] = True
-            elif "Low Ambient Temp Warning" in self.last_warning_state and self.last_warning_state["Low Ambient Temp Warning"]:
-                self.evt_chillerLowAmbientTempWarning.set_put(timestamp=time.time(), warning=False)
->>>>>>> 93f5074a
+                self.evt_chillerLowAmbientTempWarning.set_put(warning=False)6 d
                 self.last_warning_state["Low Ambient Temp Warning"] = False
 
             await asyncio.sleep(self.telemetry_publish_interval)
