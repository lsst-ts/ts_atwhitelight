--- conflicted
+++ resolved
@@ -20,11 +20,7 @@
   adam_port:
     description: port of the kiloarc's ADAM controller.
     type: number
-<<<<<<< HEAD
     default: 502
-=======
-    default: 50000
->>>>>>> 93f5074a
   chiller_reconnect_limit:
     description: Number of seconds to attempt to reconnect to chiller before we give up and turn off the bulb
     type: number
@@ -67,11 +63,8 @@
   chiller_high_ambient_temp_alarm:
     description: DegC threshold for going to fault state and shutting down the lamp due to high ambient temp
     type: number
-<<<<<<< HEAD
+
     default: 45
-=======
-    default: 50
->>>>>>> 93f5074a
   chiller_low_ambient_temp_alarm:
     description: DegC threshold for going to fault state and shutting down the lamp due to low ambient temp
     type: number
@@ -79,7 +72,6 @@
   chiller_low_process_flow_alarm:
     description: Liters per minute threshold for going to fault state and shutting down the lamp due to low process flow
     type: number
-<<<<<<< HEAD
     default: 0.3
   kiloarc_status_signal_threshold:
     description: Voltage threshold for reading the kiloarc status
@@ -88,7 +80,4 @@
   keep_on_chillin_timer:
     description: How many seconds to keep the chiller running after the bulb is extinguished
     type: number
-    default: 900
-=======
-    default: 0.3
->>>>>>> 93f5074a
+    default: 900